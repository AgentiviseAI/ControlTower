--- conflicted
+++ resolved
@@ -1,16 +1,9 @@
-<<<<<<< HEAD
-# Byte-compiled / optimized / DLL files
-__pycache__/
-*.py[cod]
-*$py.class
-
-# C extensions
-=======
 # Python
 __pycache__/
 *.py[cod]
 *$py.class
->>>>>>> 48a2540d
+
+# C extensions
 *.so
 
 # Distribution / packaging
@@ -27,10 +20,7 @@
 sdist/
 var/
 wheels/
-<<<<<<< HEAD
-=======
 pip-wheel-metadata/
->>>>>>> 48a2540d
 share/python-wheels/
 *.egg-info/
 .installed.cfg
@@ -38,11 +28,8 @@
 MANIFEST
 
 # PyInstaller
-<<<<<<< HEAD
 #  Usually these files are written by a python script from a template
 #  before PyInstaller builds the exe, so as to inject date/other infos into it.
-=======
->>>>>>> 48a2540d
 *.manifest
 *.spec
 
@@ -63,48 +50,30 @@
 *.py,cover
 .hypothesis/
 .pytest_cache/
-<<<<<<< HEAD
 cover/
-=======
->>>>>>> 48a2540d
 
 # Translations
 *.mo
 *.pot
 
-<<<<<<< HEAD
-# Django stuff:
-=======
-# Django stuff (if applicable):
->>>>>>> 48a2540d
+# Django stuff
 *.log
 local_settings.py
 db.sqlite3
 db.sqlite3-journal
 
-<<<<<<< HEAD
-# Flask stuff:
+# Flask stuff
 instance/
 .webassets-cache
 
-# Scrapy stuff:
-=======
-# Flask stuff (if applicable):
-instance/
-.webassets-cache
-
-# Scrapy stuff (if applicable):
->>>>>>> 48a2540d
+# Scrapy stuff
 .scrapy
 
 # Sphinx documentation
 docs/_build/
 
 # PyBuilder
-<<<<<<< HEAD
 .pybuilder/
-=======
->>>>>>> 48a2540d
 target/
 
 # Jupyter Notebook
@@ -115,17 +84,16 @@
 ipython_config.py
 
 # pyenv
-<<<<<<< HEAD
 #   For a library or package, you might want to ignore these files since the code is
 #   intended to run in multiple environments; otherwise, check them in:
-# .python-version
+.python-version
 
 # pipenv
 #   According to pypa/pipenv#598, it is recommended to include Pipfile.lock in version control.
 #   However, in case of collaboration, if having platform-specific dependencies or dependencies
 #   having no cross-platform support, pipenv may install dependencies that don't work, or not
 #   install all needed dependencies.
-#Pipfile.lock
+Pipfile.lock
 
 # poetry
 #   Similar to Pipfile.lock, it is generally recommended to include poetry.lock in version control.
@@ -143,14 +111,6 @@
 .pdm.toml
 
 # PEP 582; used by e.g. github.com/David-OConnor/pyflow and github.com/pdm-project/pdm
-=======
-.python-version
-
-# pipenv
-Pipfile.lock
-
-# PEP 582
->>>>>>> 48a2540d
 __pypackages__/
 
 # Celery stuff
@@ -168,13 +128,10 @@
 ENV/
 env.bak/
 venv.bak/
-<<<<<<< HEAD
 .env.local
 .env.development
 .env.test
 .env.production
-=======
->>>>>>> 48a2540d
 
 # Spyder project settings
 .spyderproject
@@ -194,7 +151,6 @@
 # Pyre type checker
 .pyre/
 
-<<<<<<< HEAD
 # pytype static type analyzer
 .pytype/
 
@@ -205,7 +161,7 @@
 #  JetBrains specific template is maintained in a separate JetBrains.gitignore that can
 #  be added to the global gitignore or merged into this project gitignore.  For a PyCharm
 #  project, it is recommended to uncomment the following lines.
-#.idea/
+.idea/
 #.idea/workspace.xml
 #.idea/tasks.xml
 #.idea/usage.statistics.xml
@@ -229,57 +185,31 @@
 .AppleDouble
 .LSOverride
 
-# Application specific
+# FastAPI/ControlTower specific
 *.db
 *.db-shm
 *.db-wal
-logs/
-*.log
-
-# Docker
-.dockerignore
-
-# IDE
-.idea/
-*.swp
-*.swo
-*~
-=======
-# FastAPI specific
-.pytest_cache/
 test_*.db
-*.db
-*.db-shm
-*.db-wal
-
-# Logs
-logs/
-*.log
-
-# IDE
-.vscode/
-.idea/
-*.swp
-*.swo
-
-# OS
-.DS_Store
-Thumbs.db
-
-# Application specific
 ai_platform.db*
 user.db*
 *.sqlite
 *.sqlite3
 
+# Logs
+logs/
+*.log
+
+# Docker
+.dockerignore
+
 # Monitoring/metrics
 prometheus_data/
 grafana_data/
 
-# Docker
-.dockerignore
->>>>>>> 48a2540d
-
+# IDE
+*.swp
+*.swo
+*~
 # Temporary files
 *.tmp
 *.temp